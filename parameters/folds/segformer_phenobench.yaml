--- conflicted
+++ resolved
@@ -25,11 +25,7 @@
   train:
     max_epochs: [30]
     compile: [False]
-<<<<<<< HEAD
-    initial_lr: [0.000001]
-=======
     initial_lr: [0.00001]
->>>>>>> edd67a14
     optimizer: [AdamW]
     watch_metric: [F1Score]
     freeze_backbone: [False]
