--- conflicted
+++ resolved
@@ -218,16 +218,10 @@
         # --- NEW LOGIC TO CHOOSE THE CORRECT DATASET ---
         if st.session_state["modality"] == "PhenoBench":
             # For PhenoBench, we use a simple train/val split selector
-<<<<<<< HEAD
-            split = st.selectbox("Split", ["train", "val"], key="phenobench_split")
-            phenobench_channels = [['images']]
-            dataset = PhenoBenchDataset(root=st.session_state["root"], fields=[split], channels=phenobench_channels)
-=======
             split = st.selectbox("Split", [["train"], ["val"]], key="phenobench_split")
             dataset = get_dataset(
                 st.session_state["root"], st.session_state["modality"], fields=split
             )
->>>>>>> edd67a14
         else:
             # Original logic for the WeedMap-style dataset
             fields = st.multiselect(
